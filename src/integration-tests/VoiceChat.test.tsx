/// <reference lib="dom" />

import React, { act } from 'react';
import { render, screen, fireEvent, waitFor, within, cleanup } from '@testing-library/react';
import '@testing-library/jest-dom';
import App from '../App';

// Define SpeechRecognitionEvent type that extends Event
type SpeechRecognitionEvent = Event & {
  resultIndex: number;
  results: SpeechRecognitionResultList;
  type: string;
  bubbles: boolean;
  cancelable: boolean;
  timeStamp: number;
}

// Extend global to include fetch mock
declare global {
  interface Window {
    fetch: jest.Mock;
  }
}

// Mock Web Speech APIs before any imports
const mockVoices = [
  { name: 'Daniel', lang: 'en-US' },
  { name: 'Samantha', lang: 'en-US' },
  { name: 'Basic Voice', lang: 'en-GB' }
];

class MockSpeechSynthesisUtterance {
  text: string;
  voice: any;
  rate: number;
  pitch: number;
  volume: number;
  onstart: (() => void) | null;
  onerror: ((event: any) => void) | null;
  onend: (() => void) | null;

  constructor(text: string) {
    this.text = text;
    this.voice = null;
    this.rate = 1.0;
    this.pitch = 1.0;
    this.volume = 1.0;
    this.onstart = null;
    this.onerror = null;
    this.onend = null;
  }
}

class MockSpeechSynthesis {
  private voices: any[];
  private onvoiceschangedCallback: (() => void) | null;

  constructor() {
    this.voices = mockVoices;
    this.onvoiceschangedCallback = null;
  }

  speak = jest.fn();
  cancel = jest.fn();
  pause = jest.fn();
  resume = jest.fn();
  getVoices = jest.fn().mockReturnValue(mockVoices);

  set onvoiceschanged(callback: (() => void) | null) {
    this.onvoiceschangedCallback = callback;
    // Immediately trigger the callback to simulate voices being loaded
    if (callback) {
      callback();
    }
  }

  get onvoiceschanged() {
    return this.onvoiceschangedCallback;
  }
}

Object.defineProperty(window, 'SpeechSynthesisUtterance', {
  value: MockSpeechSynthesisUtterance,
  writable: true
});

Object.defineProperty(window, 'speechSynthesis', {
  value: {
    getVoices: jest.fn().mockReturnValue(mockVoices),
    speak: jest.fn(),
    cancel: jest.fn(),
    pause: jest.fn(),
    resume: jest.fn(),
    onvoiceschanged: null
  },
  writable: true
});

// Mock classes for Web Speech API
class SpeechRecognitionAlternative {
  constructor(public transcript: string, public confidence: number) {}
}

class SpeechRecognitionResult {
  private _items: SpeechRecognitionAlternative[]
  readonly length: number;
  isFinal: boolean;

  constructor(items: SpeechRecognitionAlternative | SpeechRecognitionAlternative[], isFinal: boolean) {
    this._items = Array.isArray(items) ? items : [items];
    this.isFinal = isFinal;
    this.length = this._items.length;
  }

  item(index: number): SpeechRecognitionAlternative {
    return this._items[index];
  }

  [Symbol.iterator]() {
    return this._items[Symbol.iterator]();
  }

  [index: number]: SpeechRecognitionAlternative;
}

class SpeechRecognitionResultList {
  private _results: SpeechRecognitionResult[]
  readonly length: number;

  constructor(results: SpeechRecognitionResult[]) {
    this._results = results;
    this.length = results.length;
  }

  item(index: number): SpeechRecognitionResult {
    return this._results[index];
  }

  [Symbol.iterator]() {
    return this._results[Symbol.iterator]();
  }

  [index: number]: SpeechRecognitionResult;
}

class MockSpeechRecognition {
  continuous: boolean = false;
  interimResults: boolean = true;
  lang: string = 'en-US';
  onresult: ((event: SpeechRecognitionEvent) => void) | null = null;
  onerror: ((event: { error: string }) => void) | null = null;
  onend: (() => void) | null = null;
  started: boolean = false;

  start = jest.fn(async () => {
    if (this.started) {
      throw new Error('Recognition already started');
    }
    this.started = true;

    // Simulate starting recognition and getting results
    await new Promise(resolve => setTimeout(resolve, 100));
    if (!this.started) return; // Don't send results if stopped

    if (this.onresult) {
      // First send interim result
      const interimResult: SpeechRecognitionEvent = {
        resultIndex: 0,
        results: new SpeechRecognitionResultList([
          new SpeechRecognitionResult(
            new SpeechRecognitionAlternative('Test', 0.7),
            false
          )
        ]),
        type: 'result'
      } as SpeechRecognitionEvent;

      this.onresult(interimResult);

      // Then send final result with higher confidence
      const finalResult: SpeechRecognitionEvent = {
        resultIndex: 0,
        results: new SpeechRecognitionResultList([
          new SpeechRecognitionResult(
            new SpeechRecognitionAlternative('Test message', 0.95),
            true
          )
        ]),
        type: 'result'
      } as SpeechRecognitionEvent;

      this.onresult(finalResult);
    }
    
    // Then end recognition
    if (this.onend) {
      this.started = false;
      this.onend();
    }
  });

  stop = jest.fn(() => {
    this.started = false;
    if (this.onend) {
      this.onend();
    }
  });
}

let mockRecognitionInstance: MockSpeechRecognition;

// Mock react-icons/fa
jest.mock('react-icons/fa', () => ({
  FaMicrophone: () => <div data-testid="microphone-icon">Microphone Icon</div>
}));

describe('Voice Chat Integration', () => {
<<<<<<< HEAD
  // Increase timeout for all tests in this suite
  jest.setTimeout(10000);

  // Mock console.error to prevent error messages in test output
  const originalConsoleError = console.error;
  beforeAll(() => {
    console.error = jest.fn();
  });

  afterAll(() => {
    console.error = originalConsoleError;
  });

  beforeEach(async () => {
    // Reset mocks
    jest.clearAllMocks();

    // Mock fetch responses
    global.fetch = jest.fn().mockImplementation(async () => ({
      ok: true,
      json: async () => ({ message: 'AI response' })
    }));

    mockRecognitionInstance = new MockSpeechRecognition();
    
    // Mock the SpeechRecognition constructor
=======
  let mockRecognitionInstance: any;

  // Increase timeout for all tests in this suite
  jest.setTimeout(30000);

  beforeEach(() => {
    // Mock SpeechRecognition
    mockRecognitionInstance = {
      start: jest.fn(),
      stop: jest.fn(),
      addEventListener: jest.fn(),
      removeEventListener: jest.fn(),
      onresult: null,
      onerror: null,
      onend: null
    };

    const mockSpeechRecognition = jest.fn(() => mockRecognitionInstance);

>>>>>>> 9eb28505
    Object.defineProperty(window, 'SpeechRecognition', {
      value: jest.fn(() => mockRecognitionInstance),
      writable: true
    });

    Object.defineProperty(window, 'webkitSpeechRecognition', {
<<<<<<< HEAD
      value: jest.fn(() => mockRecognitionInstance),
      writable: true
    });

    // Mock speech synthesis
    Object.defineProperty(window, 'speechSynthesis', {
      value: {
        getVoices: () => mockVoices,
        speak: jest.fn(),
        cancel: jest.fn(),
        pause: jest.fn(),
        resume: jest.fn(),
        onvoiceschanged: null
      },
      writable: true
    });

    // Render App component
    await act(async () => {
      render(<App />);
    });
=======
      value: mockSpeechRecognition,
      writable: true
    });

    // Mock speech synthesis
    const mockUtterance = jest.fn();
    Object.defineProperty(window, 'SpeechSynthesisUtterance', {
      value: mockUtterance,
      writable: true
    });

    const mockSpeechSynthesis = {
      speak: jest.fn(),
      getVoices: jest.fn().mockReturnValue([
        { name: 'Daniel', lang: 'en-US' },
        { name: 'Samantha', lang: 'en-US' }
      ]),
      onvoiceschanged: null
    };

    Object.defineProperty(window, 'speechSynthesis', {
      value: mockSpeechSynthesis,
      writable: true
    });
  });

  it('integrates voice input with chat interface', async () => {
    // Mock API response with minimal delay
    window.fetch = jest.fn().mockImplementation(async () => {
      await new Promise(resolve => setTimeout(resolve, 100));
      return {
        ok: true,
        json: async () => ({ message: 'Test response' })
      };
    });

    // Render the app and wait for initial setup
    const { container } = render(<App />);

    // Wait for the app to be fully rendered
    await waitFor(() => {
      expect(container.querySelector('.App')).toBeInTheDocument();
    }, { timeout: 5000 });

    // Get the voice button using role and aria-label
    const voiceButton = await waitFor(() => 
      screen.getByRole('button', { name: /start voice input/i })
    , { timeout: 5000 });
    
    expect(voiceButton).toBeInTheDocument();

    // Click the button to start voice recognition
    await act(async () => {
      fireEvent.click(voiceButton);
      // Wait for click handler to complete
      await new Promise(resolve => setTimeout(resolve, 500));
    });

    // Simulate speech recognition result
    await act(async () => {
      mockRecognitionInstance.onresult!({
        results: [[{ transcript: 'Test message', confidence: 0.9 }]],
        resultIndex: 0
      } as unknown as SpeechRecognitionEvent);
      mockRecognitionInstance.onend!();
    });

    // Wait for user message to appear first
    await waitFor(() => {
      const messagesContainer = screen.getByTestId('messages-container');
      const userMessages = messagesContainer.querySelectorAll('.message-container.user');
      expect(userMessages.length).toBe(1);
      expect(userMessages[0].textContent).toContain('Test message');
    }, { timeout: 5000 });

    // Then wait for AI response
    await waitFor(() => {
      const messagesContainer = screen.getByTestId('messages-container');
      const aiMessages = messagesContainer.querySelectorAll('.message-container.ai');
      expect(aiMessages.length).toBe(1);
      expect(aiMessages[0].textContent).toContain('Test response');
    }, { timeout: 5000 });

    // Final verification of both messages
    const messagesContainer = screen.getByTestId('messages-container');
    const messageElements = messagesContainer.querySelectorAll('.message-container');
    expect(messageElements.length).toBe(2);

    // Verify API call
    expect(window.fetch).toHaveBeenCalledWith(
      'http://localhost:11434/api/chat',
      expect.objectContaining({
        method: 'POST',
        headers: {
          'Content-Type': 'application/json',
        },
        body: JSON.stringify({
          message: 'Test message',
          model: 'gpt-3.5-turbo'
        })
      })
    );

    // Verify speech synthesis was called
    expect(window.speechSynthesis.speak).toHaveBeenCalled();
>>>>>>> 9eb28505
  });

  afterEach(() => {
    cleanup();
  });

<<<<<<< HEAD
  it('handles voice input and displays response', async () => {
    // Find the button using both role and title
    const voiceButton = screen.getByRole('button', { name: /start voice input/i });
    expect(voiceButton).toBeInTheDocument();
=======
    const voiceButton = await waitFor(() => 
      screen.getByRole('button', { name: /start voice input/i })
    );
>>>>>>> 9eb28505
    
    await act(async () => {
      fireEvent.click(voiceButton);
    });

    // Wait for recognition to complete and response to be displayed
    await waitFor(() => {
      expect(screen.getByText('Test message')).toBeInTheDocument();
      expect(screen.getByText('AI response')).toBeInTheDocument();
    });
  });

  it('maintains chat history after voice input', async () => {
<<<<<<< HEAD
=======
    // Mock API response
    window.fetch = jest.fn().mockImplementation(async () => ({
      ok: true,
      json: async () => ({ message: 'Test response' })
    }));

    // Render the app
    render(<App />);

    // Get the voice button using role and aria-label
>>>>>>> 9eb28505
    const voiceButton = screen.getByRole('button', { name: /start voice input/i });
    expect(voiceButton).toBeInTheDocument();
    
    // First voice input
    await act(async () => {
      fireEvent.click(voiceButton);
      await new Promise(resolve => setTimeout(resolve, 0));
    });

<<<<<<< HEAD
    await waitFor(() => {
      expect(screen.getByText('Test message')).toBeInTheDocument();
      expect(screen.getByText('AI response')).toBeInTheDocument();
    });

    // Second voice input
=======
    await act(async () => {
      mockRecognitionInstance.onresult!({
        results: [[{ transcript: 'First test message', confidence: 0.9 }]],
        resultIndex: 0
      } as unknown as SpeechRecognitionEvent);
      mockRecognitionInstance.onend!();
      await new Promise(resolve => setTimeout(resolve, 100));
    });

    // Wait for first message pair to appear
    await waitFor(() => {
      const messagesContainer = screen.getByTestId('messages-container');
      const messageElements = messagesContainer.querySelectorAll('.message-container');
      expect(messageElements.length).toBe(2);
      
      // Verify first user message and response
      const userMessage = Array.from(messageElements).find(el => 
        el.classList.contains('user') && el.textContent?.includes('First test message')
      );
      expect(userMessage).toBeTruthy();
      
      const aiResponse = Array.from(messageElements).find(el => 
        el.classList.contains('ai') && el.textContent?.includes('Test response')
      );
      expect(aiResponse).toBeTruthy();
    }, { timeout: 2000 });

    // Second message sequence
>>>>>>> 9eb28505
    await act(async () => {
      fireEvent.click(voiceButton);
      await new Promise(resolve => setTimeout(resolve, 0));
    });

<<<<<<< HEAD
    await waitFor(() => {
      const messages = screen.getAllByText('Test message');
      const responses = screen.getAllByText('AI response');
      expect(messages).toHaveLength(2);
      expect(responses).toHaveLength(2);
    });
  });

  it('handles recognition errors gracefully', async () => {
    const voiceButton = screen.getByRole('button', { name: /start voice input/i });
    expect(voiceButton).toBeInTheDocument();
=======
    await act(async () => {
      mockRecognitionInstance.onresult!({
        results: [[{ transcript: 'Second test message', confidence: 0.9 }]],
        resultIndex: 0
      } as unknown as SpeechRecognitionEvent);
      mockRecognitionInstance.onend!();
      await new Promise(resolve => setTimeout(resolve, 100));
    });

    // Verify both message pairs are present
    await waitFor(() => {
      const messagesContainer = screen.getByTestId('messages-container');
      const messageElements = messagesContainer.querySelectorAll('.message-container');
      expect(messageElements.length).toBe(4);

      // Verify both user messages are present
      const firstUserMessage = Array.from(messageElements).find(el => 
        el.classList.contains('user') && el.textContent?.includes('First test message')
      );
      expect(firstUserMessage).toBeTruthy();

      const secondUserMessage = Array.from(messageElements).find(el => 
        el.classList.contains('user') && el.textContent?.includes('Second test message')
      );
      expect(secondUserMessage).toBeTruthy();

      // Verify both AI responses are present
      const aiResponses = Array.from(messageElements).filter(el => 
        el.classList.contains('ai') && el.textContent?.includes('Test response')
      );
      expect(aiResponses.length).toBe(2);
    }, { timeout: 2000 });

    // Verify API was called twice
    expect(window.fetch).toHaveBeenCalledTimes(2);
  });

  it('handles API errors gracefully', async () => {
    const consoleSpy = jest.spyOn(console, 'error').mockImplementation();

    // Mock a failed API response
    window.fetch = jest.fn().mockImplementation(async () => {
      throw new Error('Network error');
    });

    // Render the app
    await act(async () => {
      render(<App />);
      await Promise.resolve();
    });

    const voiceButton = await waitFor(() => 
      screen.getByRole('button', { name: /start voice input/i })
    );
>>>>>>> 9eb28505
    
    // Mock error event
    mockRecognitionInstance.onerror = jest.fn();
    mockRecognitionInstance.onend = jest.fn();
    
    await act(async () => {
      fireEvent.click(voiceButton);
      mockRecognitionInstance.onerror?.({ error: 'no-speech' });
      mockRecognitionInstance.onend?.();
    });

    // Verify error was logged
    expect(console.error).toHaveBeenCalledWith('Speech recognition error:', 'no-speech');
    expect(screen.queryByText(/no speech detected/i)).not.toBeInTheDocument();
  });

<<<<<<< HEAD
  it('handles low confidence results by showing the transcript', async () => {
    const voiceButton = screen.getByRole('button', { name: /start voice input/i });
    expect(voiceButton).toBeInTheDocument();
    
    await act(async () => {
      fireEvent.click(voiceButton);
      
      if (mockRecognitionInstance.onresult) {
        const lowConfidenceResult: SpeechRecognitionEvent = {
          resultIndex: 0,
          results: new SpeechRecognitionResultList([
            new SpeechRecognitionResult([
              new SpeechRecognitionAlternative('First alternative', 0.5),
              new SpeechRecognitionAlternative('Second alternative', 0.4)
            ], true)
          ]),
          type: 'result'
        } as SpeechRecognitionEvent;
        
        mockRecognitionInstance.onresult(lowConfidenceResult);
      }
      
      mockRecognitionInstance.onend?.();
=======
  it('handles multiple messages in sequence', async () => {
    const firstResponse = 'First AI response';
    const secondResponse = 'Second AI response';
    
    // Mock API responses for multiple calls
    window.fetch = jest.fn()
      .mockImplementationOnce(async () => ({
        ok: true,
        json: async () => ({ message: firstResponse })
      }))
      .mockImplementationOnce(async () => ({
        ok: true,
        json: async () => ({ message: secondResponse })
      }));

    // Reset speech synthesis mock
    jest.clearAllMocks();
    const mockSpeak = window.speechSynthesis.speak;

    // Render the app
    render(<App />);

    // Get the voice button using role and aria-label
    const voiceButton = screen.getByRole('button', { name: /start voice input/i });
    expect(voiceButton).toBeInTheDocument();

    // First message sequence
    await act(async () => {
      fireEvent.click(voiceButton);
      await new Promise(resolve => setTimeout(resolve, 0));
    });

    const firstMockResults = [
      {
        isFinal: true,
        0: { transcript: 'First message', confidence: 0.9 },
        length: 1,
        [Symbol.iterator]: Array.prototype[Symbol.iterator]
      }
    ];
    Object.setPrototypeOf(firstMockResults[0], Array.prototype);

    await act(async () => {
      mockRecognitionInstance.onresult?.({
        resultIndex: 0,
        results: firstMockResults,
        type: 'result',
        bubbles: false,
        cancelable: false,
        timeStamp: Date.now()
      } as unknown as SpeechRecognitionEvent);
      mockRecognitionInstance.onend!();
      await new Promise(resolve => setTimeout(resolve, 100));
    });

    // Wait for first message and response
    await waitFor(() => {
      const messagesContainer = screen.getByTestId('messages-container');
      const messageElements = messagesContainer.querySelectorAll('.message-container');
      
      // Verify we have both messages
      expect(messageElements.length).toBe(2);
      
      // Find user message
      const userMessageEl = Array.from(messageElements).find(el => 
        el.classList.contains('user') && el.textContent?.includes('First message')
      );
      expect(userMessageEl).toBeTruthy();
      
      // Find AI response
      const aiMessageEl = Array.from(messageElements).find(el => 
        el.classList.contains('ai') && el.textContent?.includes(firstResponse)
      );
      expect(aiMessageEl).toBeTruthy();
    }, { timeout: 2000 });

    // Second message sequence
    await act(async () => {
      fireEvent.click(voiceButton);
      await new Promise(resolve => setTimeout(resolve, 0));
    });

    const secondMockResults = [
      {
        isFinal: true,
        0: { transcript: 'Second message', confidence: 0.9 },
        length: 1,
        [Symbol.iterator]: Array.prototype[Symbol.iterator]
      }
    ];
    Object.setPrototypeOf(secondMockResults[0], Array.prototype);

    await act(async () => {
      mockRecognitionInstance.onresult?.({
        resultIndex: 0,
        results: secondMockResults,
        type: 'result',
        bubbles: false,
        cancelable: false,
        timeStamp: Date.now()
      } as unknown as SpeechRecognitionEvent);
      mockRecognitionInstance.onend!();
      await new Promise(resolve => setTimeout(resolve, 100));
>>>>>>> 9eb28505
    });

    // Wait for the low confidence alternatives to be displayed
    await waitFor(() => {
<<<<<<< HEAD
      expect(screen.getByText('First alternative OR Second alternative')).toBeInTheDocument();
    });
=======
      const messagesContainer = screen.getByTestId('messages-container');
      const messageElements = messagesContainer.querySelectorAll('.message-container');
      
      // Verify we have all four messages
      expect(messageElements.length).toBe(4);
      
      // Find user message
      const userMessageEl = Array.from(messageElements).find(el => 
        el.classList.contains('user') && el.textContent?.includes('Second message')
      );
      expect(userMessageEl).toBeTruthy();
      
      // Find AI response
      const aiMessageEl = Array.from(messageElements).find(el => 
        el.classList.contains('ai') && el.textContent?.includes(secondResponse)
      );
      expect(aiMessageEl).toBeTruthy();
    }, { timeout: 2000 });

    // Verify API calls
    expect(window.fetch).toHaveBeenCalledTimes(2);
    expect(window.fetch).toHaveBeenNthCalledWith(1,
      'http://localhost:11434/api/chat',
      expect.objectContaining({
        method: 'POST',
        headers: {
          'Content-Type': 'application/json',
        },
        body: JSON.stringify({
          message: 'First message',
          model: 'gpt-3.5-turbo'
        })
      })
    );
    expect(window.fetch).toHaveBeenNthCalledWith(2,
      'http://localhost:11434/api/chat',
      expect.objectContaining({
        method: 'POST',
        headers: {
          'Content-Type': 'application/json',
        },
        body: JSON.stringify({
          message: 'Second message',
          model: 'gpt-3.5-turbo'
        })
      })
    );

    // Verify speech synthesis was called twice
    expect(mockSpeak).toHaveBeenCalledTimes(2);
>>>>>>> 9eb28505
  });
});<|MERGE_RESOLUTION|>--- conflicted
+++ resolved
@@ -215,7 +215,8 @@
 }));
 
 describe('Voice Chat Integration', () => {
-<<<<<<< HEAD
+  let mockRecognitionInstance: any;
+
   // Increase timeout for all tests in this suite
   jest.setTimeout(10000);
 
@@ -242,34 +243,13 @@
     mockRecognitionInstance = new MockSpeechRecognition();
     
     // Mock the SpeechRecognition constructor
-=======
-  let mockRecognitionInstance: any;
-
-  // Increase timeout for all tests in this suite
-  jest.setTimeout(30000);
-
-  beforeEach(() => {
-    // Mock SpeechRecognition
-    mockRecognitionInstance = {
-      start: jest.fn(),
-      stop: jest.fn(),
-      addEventListener: jest.fn(),
-      removeEventListener: jest.fn(),
-      onresult: null,
-      onerror: null,
-      onend: null
-    };
-
-    const mockSpeechRecognition = jest.fn(() => mockRecognitionInstance);
-
->>>>>>> 9eb28505
     Object.defineProperty(window, 'SpeechRecognition', {
       value: jest.fn(() => mockRecognitionInstance),
       writable: true
     });
 
+
     Object.defineProperty(window, 'webkitSpeechRecognition', {
-<<<<<<< HEAD
       value: jest.fn(() => mockRecognitionInstance),
       writable: true
     });
@@ -291,129 +271,16 @@
     await act(async () => {
       render(<App />);
     });
-=======
-      value: mockSpeechRecognition,
-      writable: true
-    });
-
-    // Mock speech synthesis
-    const mockUtterance = jest.fn();
-    Object.defineProperty(window, 'SpeechSynthesisUtterance', {
-      value: mockUtterance,
-      writable: true
-    });
-
-    const mockSpeechSynthesis = {
-      speak: jest.fn(),
-      getVoices: jest.fn().mockReturnValue([
-        { name: 'Daniel', lang: 'en-US' },
-        { name: 'Samantha', lang: 'en-US' }
-      ]),
-      onvoiceschanged: null
-    };
-
-    Object.defineProperty(window, 'speechSynthesis', {
-      value: mockSpeechSynthesis,
-      writable: true
-    });
-  });
-
-  it('integrates voice input with chat interface', async () => {
-    // Mock API response with minimal delay
-    window.fetch = jest.fn().mockImplementation(async () => {
-      await new Promise(resolve => setTimeout(resolve, 100));
-      return {
-        ok: true,
-        json: async () => ({ message: 'Test response' })
-      };
-    });
-
-    // Render the app and wait for initial setup
-    const { container } = render(<App />);
-
-    // Wait for the app to be fully rendered
-    await waitFor(() => {
-      expect(container.querySelector('.App')).toBeInTheDocument();
-    }, { timeout: 5000 });
-
-    // Get the voice button using role and aria-label
-    const voiceButton = await waitFor(() => 
-      screen.getByRole('button', { name: /start voice input/i })
-    , { timeout: 5000 });
-    
-    expect(voiceButton).toBeInTheDocument();
-
-    // Click the button to start voice recognition
-    await act(async () => {
-      fireEvent.click(voiceButton);
-      // Wait for click handler to complete
-      await new Promise(resolve => setTimeout(resolve, 500));
-    });
-
-    // Simulate speech recognition result
-    await act(async () => {
-      mockRecognitionInstance.onresult!({
-        results: [[{ transcript: 'Test message', confidence: 0.9 }]],
-        resultIndex: 0
-      } as unknown as SpeechRecognitionEvent);
-      mockRecognitionInstance.onend!();
-    });
-
-    // Wait for user message to appear first
-    await waitFor(() => {
-      const messagesContainer = screen.getByTestId('messages-container');
-      const userMessages = messagesContainer.querySelectorAll('.message-container.user');
-      expect(userMessages.length).toBe(1);
-      expect(userMessages[0].textContent).toContain('Test message');
-    }, { timeout: 5000 });
-
-    // Then wait for AI response
-    await waitFor(() => {
-      const messagesContainer = screen.getByTestId('messages-container');
-      const aiMessages = messagesContainer.querySelectorAll('.message-container.ai');
-      expect(aiMessages.length).toBe(1);
-      expect(aiMessages[0].textContent).toContain('Test response');
-    }, { timeout: 5000 });
-
-    // Final verification of both messages
-    const messagesContainer = screen.getByTestId('messages-container');
-    const messageElements = messagesContainer.querySelectorAll('.message-container');
-    expect(messageElements.length).toBe(2);
-
-    // Verify API call
-    expect(window.fetch).toHaveBeenCalledWith(
-      'http://localhost:11434/api/chat',
-      expect.objectContaining({
-        method: 'POST',
-        headers: {
-          'Content-Type': 'application/json',
-        },
-        body: JSON.stringify({
-          message: 'Test message',
-          model: 'gpt-3.5-turbo'
-        })
-      })
-    );
-
-    // Verify speech synthesis was called
-    expect(window.speechSynthesis.speak).toHaveBeenCalled();
->>>>>>> 9eb28505
   });
 
   afterEach(() => {
     cleanup();
   });
 
-<<<<<<< HEAD
   it('handles voice input and displays response', async () => {
     // Find the button using both role and title
     const voiceButton = screen.getByRole('button', { name: /start voice input/i });
     expect(voiceButton).toBeInTheDocument();
-=======
-    const voiceButton = await waitFor(() => 
-      screen.getByRole('button', { name: /start voice input/i })
-    );
->>>>>>> 9eb28505
     
     await act(async () => {
       fireEvent.click(voiceButton);
@@ -427,19 +294,6 @@
   });
 
   it('maintains chat history after voice input', async () => {
-<<<<<<< HEAD
-=======
-    // Mock API response
-    window.fetch = jest.fn().mockImplementation(async () => ({
-      ok: true,
-      json: async () => ({ message: 'Test response' })
-    }));
-
-    // Render the app
-    render(<App />);
-
-    // Get the voice button using role and aria-label
->>>>>>> 9eb28505
     const voiceButton = screen.getByRole('button', { name: /start voice input/i });
     expect(voiceButton).toBeInTheDocument();
     
@@ -449,49 +303,17 @@
       await new Promise(resolve => setTimeout(resolve, 0));
     });
 
-<<<<<<< HEAD
     await waitFor(() => {
       expect(screen.getByText('Test message')).toBeInTheDocument();
       expect(screen.getByText('AI response')).toBeInTheDocument();
     });
 
     // Second voice input
-=======
-    await act(async () => {
-      mockRecognitionInstance.onresult!({
-        results: [[{ transcript: 'First test message', confidence: 0.9 }]],
-        resultIndex: 0
-      } as unknown as SpeechRecognitionEvent);
-      mockRecognitionInstance.onend!();
-      await new Promise(resolve => setTimeout(resolve, 100));
-    });
-
-    // Wait for first message pair to appear
-    await waitFor(() => {
-      const messagesContainer = screen.getByTestId('messages-container');
-      const messageElements = messagesContainer.querySelectorAll('.message-container');
-      expect(messageElements.length).toBe(2);
-      
-      // Verify first user message and response
-      const userMessage = Array.from(messageElements).find(el => 
-        el.classList.contains('user') && el.textContent?.includes('First test message')
-      );
-      expect(userMessage).toBeTruthy();
-      
-      const aiResponse = Array.from(messageElements).find(el => 
-        el.classList.contains('ai') && el.textContent?.includes('Test response')
-      );
-      expect(aiResponse).toBeTruthy();
-    }, { timeout: 2000 });
-
-    // Second message sequence
->>>>>>> 9eb28505
     await act(async () => {
       fireEvent.click(voiceButton);
       await new Promise(resolve => setTimeout(resolve, 0));
     });
 
-<<<<<<< HEAD
     await waitFor(() => {
       const messages = screen.getAllByText('Test message');
       const responses = screen.getAllByText('AI response');
@@ -503,62 +325,6 @@
   it('handles recognition errors gracefully', async () => {
     const voiceButton = screen.getByRole('button', { name: /start voice input/i });
     expect(voiceButton).toBeInTheDocument();
-=======
-    await act(async () => {
-      mockRecognitionInstance.onresult!({
-        results: [[{ transcript: 'Second test message', confidence: 0.9 }]],
-        resultIndex: 0
-      } as unknown as SpeechRecognitionEvent);
-      mockRecognitionInstance.onend!();
-      await new Promise(resolve => setTimeout(resolve, 100));
-    });
-
-    // Verify both message pairs are present
-    await waitFor(() => {
-      const messagesContainer = screen.getByTestId('messages-container');
-      const messageElements = messagesContainer.querySelectorAll('.message-container');
-      expect(messageElements.length).toBe(4);
-
-      // Verify both user messages are present
-      const firstUserMessage = Array.from(messageElements).find(el => 
-        el.classList.contains('user') && el.textContent?.includes('First test message')
-      );
-      expect(firstUserMessage).toBeTruthy();
-
-      const secondUserMessage = Array.from(messageElements).find(el => 
-        el.classList.contains('user') && el.textContent?.includes('Second test message')
-      );
-      expect(secondUserMessage).toBeTruthy();
-
-      // Verify both AI responses are present
-      const aiResponses = Array.from(messageElements).filter(el => 
-        el.classList.contains('ai') && el.textContent?.includes('Test response')
-      );
-      expect(aiResponses.length).toBe(2);
-    }, { timeout: 2000 });
-
-    // Verify API was called twice
-    expect(window.fetch).toHaveBeenCalledTimes(2);
-  });
-
-  it('handles API errors gracefully', async () => {
-    const consoleSpy = jest.spyOn(console, 'error').mockImplementation();
-
-    // Mock a failed API response
-    window.fetch = jest.fn().mockImplementation(async () => {
-      throw new Error('Network error');
-    });
-
-    // Render the app
-    await act(async () => {
-      render(<App />);
-      await Promise.resolve();
-    });
-
-    const voiceButton = await waitFor(() => 
-      screen.getByRole('button', { name: /start voice input/i })
-    );
->>>>>>> 9eb28505
     
     // Mock error event
     mockRecognitionInstance.onerror = jest.fn();
@@ -575,7 +341,6 @@
     expect(screen.queryByText(/no speech detected/i)).not.toBeInTheDocument();
   });
 
-<<<<<<< HEAD
   it('handles low confidence results by showing the transcript', async () => {
     const voiceButton = screen.getByRole('button', { name: /start voice input/i });
     expect(voiceButton).toBeInTheDocument();
@@ -599,169 +364,11 @@
       }
       
       mockRecognitionInstance.onend?.();
-=======
-  it('handles multiple messages in sequence', async () => {
-    const firstResponse = 'First AI response';
-    const secondResponse = 'Second AI response';
-    
-    // Mock API responses for multiple calls
-    window.fetch = jest.fn()
-      .mockImplementationOnce(async () => ({
-        ok: true,
-        json: async () => ({ message: firstResponse })
-      }))
-      .mockImplementationOnce(async () => ({
-        ok: true,
-        json: async () => ({ message: secondResponse })
-      }));
-
-    // Reset speech synthesis mock
-    jest.clearAllMocks();
-    const mockSpeak = window.speechSynthesis.speak;
-
-    // Render the app
-    render(<App />);
-
-    // Get the voice button using role and aria-label
-    const voiceButton = screen.getByRole('button', { name: /start voice input/i });
-    expect(voiceButton).toBeInTheDocument();
-
-    // First message sequence
-    await act(async () => {
-      fireEvent.click(voiceButton);
-      await new Promise(resolve => setTimeout(resolve, 0));
-    });
-
-    const firstMockResults = [
-      {
-        isFinal: true,
-        0: { transcript: 'First message', confidence: 0.9 },
-        length: 1,
-        [Symbol.iterator]: Array.prototype[Symbol.iterator]
-      }
-    ];
-    Object.setPrototypeOf(firstMockResults[0], Array.prototype);
-
-    await act(async () => {
-      mockRecognitionInstance.onresult?.({
-        resultIndex: 0,
-        results: firstMockResults,
-        type: 'result',
-        bubbles: false,
-        cancelable: false,
-        timeStamp: Date.now()
-      } as unknown as SpeechRecognitionEvent);
-      mockRecognitionInstance.onend!();
-      await new Promise(resolve => setTimeout(resolve, 100));
-    });
-
-    // Wait for first message and response
-    await waitFor(() => {
-      const messagesContainer = screen.getByTestId('messages-container');
-      const messageElements = messagesContainer.querySelectorAll('.message-container');
-      
-      // Verify we have both messages
-      expect(messageElements.length).toBe(2);
-      
-      // Find user message
-      const userMessageEl = Array.from(messageElements).find(el => 
-        el.classList.contains('user') && el.textContent?.includes('First message')
-      );
-      expect(userMessageEl).toBeTruthy();
-      
-      // Find AI response
-      const aiMessageEl = Array.from(messageElements).find(el => 
-        el.classList.contains('ai') && el.textContent?.includes(firstResponse)
-      );
-      expect(aiMessageEl).toBeTruthy();
-    }, { timeout: 2000 });
-
-    // Second message sequence
-    await act(async () => {
-      fireEvent.click(voiceButton);
-      await new Promise(resolve => setTimeout(resolve, 0));
-    });
-
-    const secondMockResults = [
-      {
-        isFinal: true,
-        0: { transcript: 'Second message', confidence: 0.9 },
-        length: 1,
-        [Symbol.iterator]: Array.prototype[Symbol.iterator]
-      }
-    ];
-    Object.setPrototypeOf(secondMockResults[0], Array.prototype);
-
-    await act(async () => {
-      mockRecognitionInstance.onresult?.({
-        resultIndex: 0,
-        results: secondMockResults,
-        type: 'result',
-        bubbles: false,
-        cancelable: false,
-        timeStamp: Date.now()
-      } as unknown as SpeechRecognitionEvent);
-      mockRecognitionInstance.onend!();
-      await new Promise(resolve => setTimeout(resolve, 100));
->>>>>>> 9eb28505
     });
 
     // Wait for the low confidence alternatives to be displayed
     await waitFor(() => {
-<<<<<<< HEAD
       expect(screen.getByText('First alternative OR Second alternative')).toBeInTheDocument();
     });
-=======
-      const messagesContainer = screen.getByTestId('messages-container');
-      const messageElements = messagesContainer.querySelectorAll('.message-container');
-      
-      // Verify we have all four messages
-      expect(messageElements.length).toBe(4);
-      
-      // Find user message
-      const userMessageEl = Array.from(messageElements).find(el => 
-        el.classList.contains('user') && el.textContent?.includes('Second message')
-      );
-      expect(userMessageEl).toBeTruthy();
-      
-      // Find AI response
-      const aiMessageEl = Array.from(messageElements).find(el => 
-        el.classList.contains('ai') && el.textContent?.includes(secondResponse)
-      );
-      expect(aiMessageEl).toBeTruthy();
-    }, { timeout: 2000 });
-
-    // Verify API calls
-    expect(window.fetch).toHaveBeenCalledTimes(2);
-    expect(window.fetch).toHaveBeenNthCalledWith(1,
-      'http://localhost:11434/api/chat',
-      expect.objectContaining({
-        method: 'POST',
-        headers: {
-          'Content-Type': 'application/json',
-        },
-        body: JSON.stringify({
-          message: 'First message',
-          model: 'gpt-3.5-turbo'
-        })
-      })
-    );
-    expect(window.fetch).toHaveBeenNthCalledWith(2,
-      'http://localhost:11434/api/chat',
-      expect.objectContaining({
-        method: 'POST',
-        headers: {
-          'Content-Type': 'application/json',
-        },
-        body: JSON.stringify({
-          message: 'Second message',
-          model: 'gpt-3.5-turbo'
-        })
-      })
-    );
-
-    // Verify speech synthesis was called twice
-    expect(mockSpeak).toHaveBeenCalledTimes(2);
->>>>>>> 9eb28505
   });
 });